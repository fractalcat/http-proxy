Name:           http-proxy
Version:        0.0.5
License:        BSD3
License-file:   LICENSE
Author:         Michael Snoyman, Stephen Blackheath, Erik de Castro Lopo
Maintainer:     erikd@mega-nerd.com
Homepage:       https://github.com/erikd/http-proxy
Bug-reports:    https://github.com/erikd/http-proxy/issues
Category:       Web
Build-Type:     Simple
Cabal-Version:  >=1.8
Stability:      Experimental

Synopsis:       A library for writing HTTP and HTTPS proxies

Description:
  http-proxy is a library for writing HTTP and HTTPS proxies.
  .
  Use of the Conduit library provides file streaming via the proxy in both
  directions. Memory usage of the proxy scales linearly with the number of
  simultaneous connections and is independent of the size of the files being
  uploaded or downloaded.
  .
  The Settings data type provided by the library allows the caller to supply
  a functions for exception reporting and request re-writing.  Eventually, this
  capability will be expanded to allow optional logging, disk caching etc.

flag network-bytestring
    Default: False

Library
  Build-Depends:     base                          >= 3        && < 5
                   , bytestring                    >= 0.9.1.4  && < 0.10
                   , wai                           >= 1.0      && < 1.1
<<<<<<< HEAD
                   , enumerator                    >= 0.4.8    && < 0.5
                   , http-enumerator               >= 0.7.2.2  && < 0.8
=======
                   , conduit
                   , http-conduit                  >= 1.2      && < 1.3
>>>>>>> 0cd770da
                   , transformers                  >= 0.2.2    && < 0.3
                   , blaze-builder                 >= 0.2.1.4  && < 0.4
                   , http-types                    >= 0.6      && < 0.7
                   , case-insensitive              >= 0.4      && < 0.5
                   , lifted-base                   >= 0.1      && < 0.2
                   , blaze-builder-conduit         >= 0.0      && < 0.1
  if flag(network-bytestring)
      build-depends: network               >= 2.2.1.5 && < 2.2.3
                   , network-bytestring    >= 0.1.3   && < 0.1.4
  else
      build-depends: network               >= 2.3     && < 2.4
  Exposed-modules:   Network.HTTP.Proxy
  Other-modules:     Network.HTTP.Proxy.Timeout

  ghc-options:       -Wall
  if os(windows)
      Cpp-options: -DWINDOWS

source-repository head
  type:     git
  location: git://github.com/erikd/http-proxy.git<|MERGE_RESOLUTION|>--- conflicted
+++ resolved
@@ -32,13 +32,8 @@
   Build-Depends:     base                          >= 3        && < 5
                    , bytestring                    >= 0.9.1.4  && < 0.10
                    , wai                           >= 1.0      && < 1.1
-<<<<<<< HEAD
-                   , enumerator                    >= 0.4.8    && < 0.5
-                   , http-enumerator               >= 0.7.2.2  && < 0.8
-=======
                    , conduit
                    , http-conduit                  >= 1.2      && < 1.3
->>>>>>> 0cd770da
                    , transformers                  >= 0.2.2    && < 0.3
                    , blaze-builder                 >= 0.2.1.4  && < 0.4
                    , http-types                    >= 0.6      && < 0.7
